--- conflicted
+++ resolved
@@ -224,13 +224,8 @@
         Arguments
         ---------
         seed: The random seed to use in training
-<<<<<<< HEAD
-        lr: The learning rate to be used in training
         l2_penalty: The inverse of the degree to which weights should be penalized
         solver: The method to use to optimize the loss
-=======
-        l2_penalty: The inverse of the degree to which the weights should be penalized
->>>>>>> 8905d80e
         """
         self.model = sklearn.linear_model.LogisticRegression(random_state=seed,
                                                              class_weight='balanced',
