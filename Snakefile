--- conflicted
+++ resolved
@@ -13,14 +13,14 @@
 ruleorder:
     # Fix ambiguity with label wildcard
     single_label_unsupervised > single_label
-    
+
 ruleorder: subset_label_unsupervised > subset_label
 
 rule all:
     input:
         # Pickled input dataframe
         "data/subset_compendium.pkl",
-        # all_label_comparisons outputs 
+        # all_label_comparisons outputs
         expand("results/all_labels.{supervised}.{dataset}.{seed}.tsv",
                supervised=SUPERVISED,
                dataset=DATASETS,
@@ -34,7 +34,7 @@
                seed=range(0,NUM_SEEDS)
                ),
         # all_label_comparisons semi-supervised
-        expand("results/all_labels.{semisupervised}.{dataset}.{seed}.tsv", 
+        expand("results/all_labels.{semisupervised}.{dataset}.{seed}.tsv",
                semisupervised=SEMISUPERVISED,
                dataset=DATASETS,
                seed=range(0,NUM_SEEDS)
@@ -132,7 +132,7 @@
                dataset=DATASETS,
                seed=range(0,NUM_SEEDS)
                ),
-        # keep_ratios lupus 
+        # keep_ratios lupus
         expand("results/keep_ratios.lupus.{supervised}.{dataset}.{seed}.tsv",
                supervised=SUPERVISED,
                dataset=DATASETS,
@@ -150,42 +150,39 @@
                dataset=DATASETS,
                seed=range(0,NUM_SEEDS)
                ),
-<<<<<<< HEAD
+        # keep_ratios sepsis be_corrected
+        expand("results/keep_ratios.sepsis.{supervised}.{dataset}.{seed}.be_corrected.tsv",
+               supervised=SUPERVISED,
+               dataset=DATASETS,
+               seed=range(0,NUM_SEEDS)
+               ),
+        # keep_ratios tb be_corrected
+        expand("results/keep_ratios.tb.{supervised}.{dataset}.{seed}.be_corrected.tsv",
+               supervised=SUPERVISED,
+               dataset=DATASETS,
+               seed=range(0,NUM_SEEDS)
+               ),
+        # keep_ratios lupus be_corrected
+        expand("results/keep_ratios.lupus.{supervised}.{dataset}.{seed}.be_corrected.tsv",
+               supervised=SUPERVISED,
+               dataset=DATASETS,
+               seed=range(0,NUM_SEEDS)
+               ),
+        # small_subsets sepsis be_corrected
+        expand("results/small_subsets.sepsis.{supervised}.{dataset}.{seed}.be_corrected.tsv",
+               supervised=SUPERVISED,
+               dataset=DATASETS,
+               seed=range(0,NUM_SEEDS)
+               ),
+        # small_subsets tb be_corrected
+        expand("results/small_subsets.tb.{supervised}.{dataset}.{seed}.be_corrected.tsv",
+               supervised=SUPERVISED,
+               dataset=DATASETS,
+               seed=range(0,NUM_SEEDS)
+               ),
         # basic imputation
         expand("results/impute.{impute}.{dataset}.{seed}.tsv",
                impute=IMPUTE,
-=======
-        # keep_ratios sepsis be_corrected
-        expand("results/keep_ratios.sepsis.{supervised}.{dataset}.{seed}.be_corrected.tsv",
-               supervised=SUPERVISED,
-               dataset=DATASETS,
-               seed=range(0,NUM_SEEDS)
-               ),
-        # keep_ratios tb be_corrected
-        expand("results/keep_ratios.tb.{supervised}.{dataset}.{seed}.be_corrected.tsv",
-               supervised=SUPERVISED,
-               dataset=DATASETS,
-               seed=range(0,NUM_SEEDS)
-               ),
-        # keep_ratios lupus be_corrected
-        expand("results/keep_ratios.lupus.{supervised}.{dataset}.{seed}.be_corrected.tsv",
-               supervised=SUPERVISED,
-               dataset=DATASETS,
-               seed=range(0,NUM_SEEDS)
-               ),
-        # small_subsets sepsis be_corrected
-        expand("results/small_subsets.sepsis.{supervised}.{dataset}.{seed}.be_corrected.tsv",
-               supervised=SUPERVISED,
-               dataset=DATASETS,
-               seed=range(0,NUM_SEEDS)
-               ),
-        # small_subsets tb be_corrected
-        expand("results/small_subsets.tb.{supervised}.{dataset}.{seed}.be_corrected.tsv",
-               supervised=SUPERVISED,
->>>>>>> 42663395
-               dataset=DATASETS,
-               seed=range(0,NUM_SEEDS)
-               ),
 
 
 rule pickle_compendium:
@@ -196,7 +193,7 @@
     shell:
         "python saged/pickle_tsv.py {input} {output}"
 
- 
+
 rule all_label_comparison:
     input:
         "data/subset_compendium.pkl",
@@ -227,7 +224,7 @@
     shell:
         "python saged/all_label_comparison.py {input.dataset_config} {input.supervised_model} "
         "results/all_labels.{wildcards.unsupervised}.{wildcards.supervised}.{wildcards.dataset}.{wildcards.seed}.tsv "
-        "--unsupervised_config {input.unsupervised_model} " 
+        "--unsupervised_config {input.unsupervised_model} "
         "--neptune_config neptune.yml "
         "--seed {wildcards.seed}"
 
@@ -255,7 +252,7 @@
     output:
         "results/single_label.{label}.{supervised}.{dataset}.{seed}.tsv"
     shell:
-        "python saged/single_label_prediction.py {input.dataset_config} {input.supervised_model} " 
+        "python saged/single_label_prediction.py {input.dataset_config} {input.supervised_model} "
         "results/single_label.{wildcards.label}.{wildcards.supervised}.{wildcards.dataset}.{wildcards.seed}.tsv "
         "--neptune_config neptune.yml "
         "--seed {wildcards.seed} "
@@ -275,7 +272,7 @@
         "results/single_label.{wildcards.label}.{wildcards.unsupervised}.{wildcards.supervised}.{wildcards.dataset}.{wildcards.seed}.tsv "
         "--neptune_config neptune.yml "
         "--seed {wildcards.seed} "
-        "--unsupervised_config {input.unsupervised_model} " 
+        "--unsupervised_config {input.unsupervised_model} "
         "--label {wildcards.label} "
         "--negative_class healthy "
 
@@ -287,7 +284,7 @@
     output:
         "results/single_label.{label}.{semisupervised}.{dataset}.{seed}.tsv"
     shell:
-        "python saged/single_label_prediction.py {input.dataset_config} {input.semi_supervised_model} " 
+        "python saged/single_label_prediction.py {input.dataset_config} {input.semi_supervised_model} "
         "results/single_label.{wildcards.label}.{wildcards.semisupervised}.{wildcards.dataset}.{wildcards.seed}.tsv "
         "--neptune_config neptune.yml "
         "--seed {wildcards.seed} "
@@ -303,7 +300,7 @@
     output:
         "results/subset_label.{label}.{supervised}.{dataset}.{seed}.tsv"
     shell:
-        "python saged/subset_label_prediction.py {input.dataset_config} {input.supervised_model} " 
+        "python saged/subset_label_prediction.py {input.dataset_config} {input.supervised_model} "
         "results/subset_label.{wildcards.label}.{wildcards.supervised}.{wildcards.dataset}.{wildcards.seed}.tsv "
         "--neptune_config neptune.yml "
         "--seed {wildcards.seed} "
@@ -319,11 +316,11 @@
     output:
         "results/subset_label.{label}.{unsupervised}.{supervised}.{dataset}.{seed}.tsv"
     shell:
-        "python saged/subset_label_prediction.py {input.dataset_config} {input.supervised_model} " 
+        "python saged/subset_label_prediction.py {input.dataset_config} {input.supervised_model} "
         "results/subset_label.{wildcards.label}.{wildcards.unsupervised}.{wildcards.supervised}.{wildcards.dataset}.{wildcards.seed}.tsv "
         "--neptune_config neptune.yml "
         "--seed {wildcards.seed} "
-        "--unsupervised_config {input.unsupervised_model} " 
+        "--unsupervised_config {input.unsupervised_model} "
         "--label {wildcards.label} "
         "--negative_class healthy "
 
@@ -351,7 +348,7 @@
     output:
         "results/subset_label.{label}.{supervised}.{dataset}.{seed}.be_corrected.tsv"
     shell:
-        "python saged/subset_label_prediction.py {input.dataset_config} {input.supervised_model} " 
+        "python saged/subset_label_prediction.py {input.dataset_config} {input.supervised_model} "
         "results/subset_label.{wildcards.label}.{wildcards.supervised}.{wildcards.dataset}.{wildcards.seed}.be_corrected.tsv "
         "--neptune_config neptune.yml "
         "--seed {wildcards.seed} "
@@ -420,8 +417,22 @@
         "--seed {wildcards.seed} "
         "--label {wildcards.label} "
         "--negative_class healthy "
-<<<<<<< HEAD
-        "--batch_correction_method limma"
+
+rule small_subsets_be_correction:
+    input:
+        "data/subset_compendium.pkl",
+        supervised_model = "model_configs/supervised/{supervised}.yml",
+        dataset_config = "dataset_configs/{dataset}.yml",
+    output:
+        "results/small_subsets.{label}.{supervised}.{dataset}.{seed}.be_corrected.tsv"
+    shell:
+        "python saged/small_subsets.py {input.dataset_config} {input.supervised_model} "
+        "results/small_subsets.{wildcards.label}.{wildcards.supervised}.{wildcards.dataset}.{wildcards.seed}.be_corrected.tsv "
+        "--neptune_config neptune.yml "
+        "--seed {wildcards.seed} "
+        "--label {wildcards.label} "
+        "--negative_class healthy "
+        "--batch_correction_method limma "
 
 rule basic_imputation:
     input:
@@ -435,22 +446,4 @@
         "results/impute.{wildcards.impute}.{wildcards.dataset}.{wildcards.seed}.tsv "
         "--neptune_config neptune.yml "
         "--seed {wildcards.seed} "
-        "--batch_correction_method limma"
-=======
-
-rule small_subsets_be_correction:
-    input:
-        "data/subset_compendium.pkl",
-        supervised_model = "model_configs/supervised/{supervised}.yml",
-        dataset_config = "dataset_configs/{dataset}.yml",
-    output:
-        "results/small_subsets.{label}.{supervised}.{dataset}.{seed}.be_corrected.tsv"
-    shell:
-        "python saged/small_subsets.py {input.dataset_config} {input.supervised_model} "
-        "results/small_subsets.{wildcards.label}.{wildcards.supervised}.{wildcards.dataset}.{wildcards.seed}.be_corrected.tsv "
-        "--neptune_config neptune.yml "
-        "--seed {wildcards.seed} "
-        "--label {wildcards.label} "
-        "--negative_class healthy "
-        "--batch_correction_method limma "
->>>>>>> 42663395
+        "--batch_correction_method limma"